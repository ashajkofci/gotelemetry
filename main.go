--- conflicted
+++ resolved
@@ -1,400 +1,383 @@
-package gotelemetry
-
-/*
- * Telemetry Library in Go
- *
- * This file is part of the Telemetry Library, a Go implementation compatible with
- * the [Overdrivr/Telemetry](https://github.com/Overdrivr/Telemetry) protocol.
- *
- * Features:
- * - CRC16 Validation (polynomial 0x1021, CRC-CCITT)
- * - Framing Protocol with Start-of-Frame (SOF), End-of-Frame (EOF), and Escape (ESC)
- * - Topic-based messaging for publishing, subscribing, and variable attachment
- * - Designed for serial communication
- *
- * License: MIT License
- * Author: Adrian Shajkofci, 2024
- */
-
-import (
-	"bytes"
-	"encoding/binary"
-	"errors"
-	"fmt"
-	"log"
-	"math"
-	"reflect"
-	"sync"
-<<<<<<< HEAD
-	"syscall"
-=======
-	"time"
->>>>>>> 053c5bb0
-)
-
-// Telemetry Core
-const (
-	IncomingBufferSize = 128
-	OutgoingBufferSize = 128
-	TopicBufferSize    = 64
-	MaxRetries         = 1000
-	RetryDelay         = 10 * time.Second
-)
-
-type TMType int
-
-const (
-	TMFloat32 TMType = iota
-	TMUint8
-	TMUint16
-	TMUint32
-	TMInt8
-	TMInt16
-	TMInt32
-	TMString
-)
-
-type TMMsg struct {
-	Type    TMType
-	Topic   string
-	Payload []byte
-}
-
-type TMTransport struct {
-	Read      func([]byte) (int, error)
-	Write     func([]byte) (int, error)
-	ProductID string
-	VendorID  string
-	PortName  string
-}
-
-// Telemetry represents the core telemetry system, handling frame parsing, topic-based messaging, and CRC validation.
-type Telemetry struct {
-	// Frame handles the framing protocol for incoming and outgoing messages.
-	Frame *Frame
-	// HashTable stores the values of attached variables by topic.
-	HashTable map[string]interface{}
-	// TopicCallbacks stores the callbacks for specific topics.
-	TopicCallbacks map[string]func(TMMsg)
-	// GeneralCallback is called for any received message if no specific topic callback is registered.
-	GeneralCallback func(TMMsg)
-	// Transport handles the read and write operations for the telemetry system.
-	Transport *TMTransport
-	// Mutex ensures thread-safe access to the telemetry system's data structures.
-	Mutex sync.Mutex
-	// ReceivedTopics keeps track of all received topics.
-	ReceivedTopics map[string]bool
-}
-
-// NewTelemetry creates a new telemetry instance with the provided transport.
-func NewTelemetry(transport *TMTransport) *Telemetry {
-	t := &Telemetry{
-		Frame:          NewFrame(),
-		HashTable:      make(map[string]interface{}),
-		TopicCallbacks: make(map[string]func(TMMsg)),
-		Transport:      transport,
-		ReceivedTopics: make(map[string]bool),
-	}
-	t.Frame.OnFrame = func(data []byte) {
-		msg, err := t.parseFrame(data)
-		if err != nil {
-			log.Printf("Error parsing frame: %v", err)
-			return
-		}
-		t.TryUpdateHashTable(msg)
-	}
-	log.Println("Telemetry system initialized.")
-	return t
-}
-
-// parseFrame parses a received frame into a TMMsg.
-func (t *Telemetry) parseFrame(data []byte) (TMMsg, error) {
-
-	if len(data) < 4 { // Minimum length to include header and topic
-		return TMMsg{}, errors.New("frame too short after unescaping")
-	}
-
-	msgType := binary.LittleEndian.Uint16(data[:2])
-	topicEnd := bytes.IndexByte(data[2:], 0) + 2
-	if topicEnd < 2 {
-		return TMMsg{}, errors.New("invalid topic")
-	}
-	topic := string(data[2:topicEnd])
-	payload := data[topicEnd+1 : len(data)-2]
-	crcLocal := CRC16(data[:len(data)-2])
-	crcFrame := binary.LittleEndian.Uint16(data[len(data)-2:])
-
-	if crcLocal != crcFrame {
-		return TMMsg{}, fmt.Errorf("CRC mismatch: local=%X frame=%X", crcLocal, crcFrame)
-	}
-
-	return TMMsg{
-		Type:    TMType(msgType),
-		Topic:   topic,
-		Payload: payload,
-	}, nil
-}
-
-// Attach links a variable to a topic for automatic updates.
-func (t *Telemetry) Attach(topic string, variable interface{}) {
-	t.Mutex.Lock()
-	defer t.Mutex.Unlock()
-	t.HashTable[topic] = variable
-	log.Printf("Attached topic: %s", topic)
-}
-
-// Subscribe registers a callback for a specific topic. If the topic is an empty string, the callback is called for any received message.
-func (t *Telemetry) Subscribe(topic string, callback func(TMMsg)) {
-	t.Mutex.Lock()
-	defer t.Mutex.Unlock()
-	if topic == "" {
-		t.GeneralCallback = callback
-		log.Printf("Subscribed to all topics")
-		return
-	}
-	t.TopicCallbacks[topic] = callback
-	log.Printf("Subscribed to topic: %s", topic)
-}
-
-// Publish sends a message to a topic with the specified type and payload.
-func (t *Telemetry) Publish(topic string, msgType TMType, payload []byte) error {
-	t.Mutex.Lock()
-	defer t.Mutex.Unlock()
-
-	t.Frame.BeginFrame()
-	head := make([]byte, 2)
-	binary.LittleEndian.PutUint16(head, uint16(msgType))
-	t.Frame.AppendByte(head[0])
-	t.Frame.AppendByte(head[1])
-
-	topicBytes := []byte(topic)
-	t.Frame.OutgoingBuffer = append(t.Frame.OutgoingBuffer, topicBytes...)
-	t.Frame.AppendByte(0)
-
-	t.Frame.OutgoingBuffer = append(t.Frame.OutgoingBuffer, payload...)
-
-	crc := CRC16(t.Frame.OutgoingBuffer[1:])
-	t.Frame.AppendUint16(crc)
-	t.Frame.EndFrame()
-
-	_, err := t.Transport.Write(t.Frame.OutgoingBuffer)
-	if err != nil {
-		log.Printf("Failed to publish topic: %s, error: %v", topic, err)
-		return err
-	}
-	return nil
-}
-
-// UpdateTelemetry starts listening for incoming messages and processes them.
-func (t *Telemetry) UpdateTelemetry(stopChan chan struct{}) {
-	go func() {
-		buffer := make([]byte, IncomingBufferSize)
-		for {
-<<<<<<< HEAD
-			n, err := t.Transport.Read(buffer)
-			if err != nil {
-				// Handle interrupted system calls (EINTR)
-				if errors.Is(err, syscall.EINTR) {
-					log.Println("Interrupted system call, retrying...")
-					continue
-				}
-				log.Printf("Error reading from transport: %v", err)
-				continue
-			}
-
-			// Process the received bytes
-			for i := 0; i < n; i++ {
-				t.Frame.FeedByte(buffer[i])
-			}
-=======
-			select {
-			case <-stopChan:
-				log.Println("Stopping telemetry update.")
-				return
-			default:
-				n, err := t.Transport.Read(buffer)
-				if err != nil {
-					log.Printf("Error reading from transport: %v", err)
-					t.reconnect()
-					continue
-				}
-
-				for i := 0; i < n; i++ {
-					t.Frame.FeedByte(buffer[i])
-				}
-			}
->>>>>>> 053c5bb0
-		}
-	}()
-}
-
-// reconnect attempts to re-establish the USB connection.
-func (t *Telemetry) reconnect() {
-	log.Println("Attempting to reconnect...")
-	for i := 0; i < MaxRetries; i++ {
-		transport, err := GetTransport(t.Transport.VendorID, t.Transport.ProductID)
-		if err == nil {
-			t.Transport = transport
-			log.Printf("Reconnected to USB port: %s", transport.PortName)
-			return
-		}
-		log.Printf("Retrying to reconnect (%d/%d)...", i+1, MaxRetries)
-		time.Sleep(RetryDelay)
-	}
-	log.Println("Failed to reconnect after maximum retries.")
-}
-
-// TryUpdateHashTable updates the hash table with the received message and calls the appropriate callbacks.
-func (t *Telemetry) TryUpdateHashTable(msg TMMsg) {
-	t.Mutex.Lock()
-	defer t.Mutex.Unlock()
-
-	t.ReceivedTopics[msg.Topic] = true
-
-	// if the topic is not found in the hash table, insert it
-	if _, ok := t.HashTable[msg.Topic]; !ok {
-		switch msg.Type {
-		case TMFloat32:
-			t.HashTable[msg.Topic] = new(float32)
-		case TMUint8:
-			t.HashTable[msg.Topic] = new(uint8)
-		case TMUint16:
-			t.HashTable[msg.Topic] = new(uint16)
-		case TMUint32:
-			t.HashTable[msg.Topic] = new(uint32)
-		case TMInt8:
-			t.HashTable[msg.Topic] = new(int8)
-		case TMInt16:
-			t.HashTable[msg.Topic] = new(int16)
-		case TMInt32:
-			t.HashTable[msg.Topic] = new(int32)
-		case TMString:
-			t.HashTable[msg.Topic] = new(string)
-		default:
-			log.Printf("Unknown topic type: %d", msg.Type)
-		}
-	}
-
-	// Check if the value has changed before updating
-	valueChanged := false
-	if variable, ok := t.HashTable[msg.Topic]; ok {
-		newValue := reflect.New(reflect.TypeOf(variable).Elem()).Interface()
-		switch v := newValue.(type) {
-		case *float32:
-			if msg.Type == TMFloat32 && len(msg.Payload) == 4 {
-				*v = math.Float32frombits(binary.LittleEndian.Uint32(msg.Payload))
-			}
-		case *uint8:
-			if msg.Type == TMUint8 && len(msg.Payload) == 1 {
-				*v = msg.Payload[0]
-			}
-		case *uint16:
-			if msg.Type == TMUint16 && len(msg.Payload) == 2 {
-				*v = binary.LittleEndian.Uint16(msg.Payload)
-			}
-		case *uint32:
-			if msg.Type == TMUint32 && len(msg.Payload) == 4 {
-				*v = binary.LittleEndian.Uint32(msg.Payload)
-			}
-		case *int8:
-			if msg.Type == TMInt8 && len(msg.Payload) == 1 {
-				*v = int8(msg.Payload[0])
-			}
-		case *int16:
-			if msg.Type == TMInt16 && len(msg.Payload) == 2 {
-				*v = int16(binary.LittleEndian.Uint16(msg.Payload))
-			}
-		case *int32:
-			if msg.Type == TMInt32 && len(msg.Payload) == 4 {
-				*v = int32(binary.LittleEndian.Uint32(msg.Payload))
-			}
-		case *string:
-			if msg.Type == TMString {
-				*v = string(msg.Payload)
-			}
-		default:
-			log.Printf("Unknown topic type: %T", v)
-		}
-
-		if !reflect.DeepEqual(variable, newValue) {
-			reflect.ValueOf(variable).Elem().Set(reflect.ValueOf(newValue).Elem())
-			valueChanged = true
-		}
-	}
-
-	// Use specific callback if it exists and value is changed
-	if callback, exists := t.TopicCallbacks[msg.Topic]; valueChanged && exists {
-		callback(msg)
-		return
-	}
-
-	// Use general callback only if the value has changed
-	if valueChanged && t.GeneralCallback != nil {
-		t.GeneralCallback(msg)
-	}
-}
-
-// GetValue returns the value of a topic in the hash table.
-func (t *Telemetry) GetValue(topic string) interface{} {
-	// if it's a pointer to a variable, return the value
-	if value, ok := t.HashTable[topic]; ok {
-		switch v := value.(type) {
-		case *float32:
-			return *v
-		case *uint8:
-			return *v
-		case *uint16:
-			return *v
-		case *uint32:
-			return *v
-		case *int8:
-			return *v
-		case *int16:
-			return *v
-		case *int32:
-			return *v
-		case *string:
-			return *v
-		default:
-			log.Printf("Unknown topic type: %T", v)
-			return nil
-		}
-	}
-	return nil
-}
-
-// PrintHashTable prints the current values stored in the telemetry's hash table.
-func (t *Telemetry) PrintHashTable() {
-	fmt.Println("Current Hash Table Values:")
-	formatMap := map[string]string{
-		"*float32": "%f",
-		"*uint8":   "%d",
-		"*uint16":  "%d",
-		"*uint32":  "%d",
-		"*int8":    "%d",
-		"*int16":   "%d",
-		"*int32":   "%d",
-		"*string":  "%s",
-	}
-
-	for topic, value := range t.HashTable {
-		valueType := fmt.Sprintf("%T", value)
-		if format, ok := formatMap[valueType]; ok {
-			fmt.Printf("Topic: %s, Value: "+format+"\n", topic, reflect.ValueOf(value).Elem())
-		} else {
-			fmt.Printf("Topic: %s, Value: Unknown Type\n", topic)
-		}
-	}
-}
-
-// GetAvailableTopics returns a list of all received topics.
-func (t *Telemetry) GetAvailableTopics() []string {
-	t.Mutex.Lock()
-	defer t.Mutex.Unlock()
-
-	topics := make([]string, 0, len(t.ReceivedTopics))
-	for topic := range t.ReceivedTopics {
-		topics = append(topics, topic)
-	}
-	return topics
-}
+package gotelemetry
+
+/*
+ * Telemetry Library in Go
+ *
+ * This file is part of the Telemetry Library, a Go implementation compatible with
+ * the [Overdrivr/Telemetry](https://github.com/Overdrivr/Telemetry) protocol.
+ *
+ * Features:
+ * - CRC16 Validation (polynomial 0x1021, CRC-CCITT)
+ * - Framing Protocol with Start-of-Frame (SOF), End-of-Frame (EOF), and Escape (ESC)
+ * - Topic-based messaging for publishing, subscribing, and variable attachment
+ * - Designed for serial communication
+ *
+ * License: MIT License
+ * Author: Adrian Shajkofci, 2024
+ */
+
+import (
+	"bytes"
+	"encoding/binary"
+	"errors"
+	"fmt"
+	"log"
+	"math"
+	"reflect"
+	"sync"
+	"time"
+)
+
+// Telemetry Core
+const (
+	IncomingBufferSize = 128
+	OutgoingBufferSize = 128
+	TopicBufferSize    = 64
+	MaxRetries         = 1000
+	RetryDelay         = 10 * time.Second
+)
+
+type TMType int
+
+const (
+	TMFloat32 TMType = iota
+	TMUint8
+	TMUint16
+	TMUint32
+	TMInt8
+	TMInt16
+	TMInt32
+	TMString
+)
+
+type TMMsg struct {
+	Type    TMType
+	Topic   string
+	Payload []byte
+}
+
+type TMTransport struct {
+	Read      func([]byte) (int, error)
+	Write     func([]byte) (int, error)
+	ProductID string
+	VendorID  string
+	PortName  string
+}
+
+// Telemetry represents the core telemetry system, handling frame parsing, topic-based messaging, and CRC validation.
+type Telemetry struct {
+	// Frame handles the framing protocol for incoming and outgoing messages.
+	Frame *Frame
+	// HashTable stores the values of attached variables by topic.
+	HashTable map[string]interface{}
+	// TopicCallbacks stores the callbacks for specific topics.
+	TopicCallbacks map[string]func(TMMsg)
+	// GeneralCallback is called for any received message if no specific topic callback is registered.
+	GeneralCallback func(TMMsg)
+	// Transport handles the read and write operations for the telemetry system.
+	Transport *TMTransport
+	// Mutex ensures thread-safe access to the telemetry system's data structures.
+	Mutex sync.Mutex
+	// ReceivedTopics keeps track of all received topics.
+	ReceivedTopics map[string]bool
+}
+
+// NewTelemetry creates a new telemetry instance with the provided transport.
+func NewTelemetry(transport *TMTransport) *Telemetry {
+	t := &Telemetry{
+		Frame:          NewFrame(),
+		HashTable:      make(map[string]interface{}),
+		TopicCallbacks: make(map[string]func(TMMsg)),
+		Transport:      transport,
+		ReceivedTopics: make(map[string]bool),
+	}
+	t.Frame.OnFrame = func(data []byte) {
+		msg, err := t.parseFrame(data)
+		if err != nil {
+			log.Printf("Error parsing frame: %v", err)
+			return
+		}
+		t.TryUpdateHashTable(msg)
+	}
+	log.Println("Telemetry system initialized.")
+	return t
+}
+
+// parseFrame parses a received frame into a TMMsg.
+func (t *Telemetry) parseFrame(data []byte) (TMMsg, error) {
+
+	if len(data) < 4 { // Minimum length to include header and topic
+		return TMMsg{}, errors.New("frame too short after unescaping")
+	}
+
+	msgType := binary.LittleEndian.Uint16(data[:2])
+	topicEnd := bytes.IndexByte(data[2:], 0) + 2
+	if topicEnd < 2 {
+		return TMMsg{}, errors.New("invalid topic")
+	}
+	topic := string(data[2:topicEnd])
+	payload := data[topicEnd+1 : len(data)-2]
+	crcLocal := CRC16(data[:len(data)-2])
+	crcFrame := binary.LittleEndian.Uint16(data[len(data)-2:])
+
+	if crcLocal != crcFrame {
+		return TMMsg{}, fmt.Errorf("CRC mismatch: local=%X frame=%X", crcLocal, crcFrame)
+	}
+
+	return TMMsg{
+		Type:    TMType(msgType),
+		Topic:   topic,
+		Payload: payload,
+	}, nil
+}
+
+// Attach links a variable to a topic for automatic updates.
+func (t *Telemetry) Attach(topic string, variable interface{}) {
+	t.Mutex.Lock()
+	defer t.Mutex.Unlock()
+	t.HashTable[topic] = variable
+	log.Printf("Attached topic: %s", topic)
+}
+
+// Subscribe registers a callback for a specific topic. If the topic is an empty string, the callback is called for any received message.
+func (t *Telemetry) Subscribe(topic string, callback func(TMMsg)) {
+	t.Mutex.Lock()
+	defer t.Mutex.Unlock()
+	if topic == "" {
+		t.GeneralCallback = callback
+		log.Printf("Subscribed to all topics")
+		return
+	}
+	t.TopicCallbacks[topic] = callback
+	log.Printf("Subscribed to topic: %s", topic)
+}
+
+// Publish sends a message to a topic with the specified type and payload.
+func (t *Telemetry) Publish(topic string, msgType TMType, payload []byte) error {
+	t.Mutex.Lock()
+	defer t.Mutex.Unlock()
+
+	t.Frame.BeginFrame()
+	head := make([]byte, 2)
+	binary.LittleEndian.PutUint16(head, uint16(msgType))
+	t.Frame.AppendByte(head[0])
+	t.Frame.AppendByte(head[1])
+
+	topicBytes := []byte(topic)
+	t.Frame.OutgoingBuffer = append(t.Frame.OutgoingBuffer, topicBytes...)
+	t.Frame.AppendByte(0)
+
+	t.Frame.OutgoingBuffer = append(t.Frame.OutgoingBuffer, payload...)
+
+	crc := CRC16(t.Frame.OutgoingBuffer[1:])
+	t.Frame.AppendUint16(crc)
+	t.Frame.EndFrame()
+
+	_, err := t.Transport.Write(t.Frame.OutgoingBuffer)
+	if err != nil {
+		log.Printf("Failed to publish topic: %s, error: %v", topic, err)
+		return err
+	}
+	return nil
+}
+
+// UpdateTelemetry starts listening for incoming messages and processes them.
+func (t *Telemetry) UpdateTelemetry(stopChan chan struct{}) {
+	go func() {
+		buffer := make([]byte, IncomingBufferSize)
+		for {
+			select {
+			case <-stopChan:
+				log.Println("Stopping telemetry update.")
+				return
+			default:
+				n, err := t.Transport.Read(buffer)
+				if err != nil {
+					// Handle interrupted system calls (EINTR)
+				if errors.Is(err, syscall.EINTR) {
+					log.Println("Interrupted system call, retrying...")
+					continue
+				}
+				log.Printf("Error reading from transport: %v", err)
+					t.reconnect()
+					continue
+				}
+
+			// Process the received bytes
+			for i := 0; i < n; i++ {
+				t.Frame.FeedByte(buffer[i])
+			}
+		}
+	}()
+}
+
+// reconnect attempts to re-establish the USB connection.
+func (t *Telemetry) reconnect() {
+	log.Println("Attempting to reconnect...")
+	for i := 0; i < MaxRetries; i++ {
+		transport, err := GetTransport(t.Transport.VendorID, t.Transport.ProductID)
+		if err == nil {
+			t.Transport = transport
+			log.Printf("Reconnected to USB port: %s", transport.PortName)
+			return
+		}
+		log.Printf("Retrying to reconnect (%d/%d)...", i+1, MaxRetries)
+		time.Sleep(RetryDelay)
+	}
+	log.Println("Failed to reconnect after maximum retries.")
+}
+
+// TryUpdateHashTable updates the hash table with the received message and calls the appropriate callbacks.
+func (t *Telemetry) TryUpdateHashTable(msg TMMsg) {
+	t.Mutex.Lock()
+	defer t.Mutex.Unlock()
+
+	t.ReceivedTopics[msg.Topic] = true
+
+	// if the topic is not found in the hash table, insert it
+	if _, ok := t.HashTable[msg.Topic]; !ok {
+		switch msg.Type {
+		case TMFloat32:
+			t.HashTable[msg.Topic] = new(float32)
+		case TMUint8:
+			t.HashTable[msg.Topic] = new(uint8)
+		case TMUint16:
+			t.HashTable[msg.Topic] = new(uint16)
+		case TMUint32:
+			t.HashTable[msg.Topic] = new(uint32)
+		case TMInt8:
+			t.HashTable[msg.Topic] = new(int8)
+		case TMInt16:
+			t.HashTable[msg.Topic] = new(int16)
+		case TMInt32:
+			t.HashTable[msg.Topic] = new(int32)
+		case TMString:
+			t.HashTable[msg.Topic] = new(string)
+		default:
+			log.Printf("Unknown topic type: %d", msg.Type)
+		}
+	}
+
+	// Check if the value has changed before updating
+	valueChanged := false
+	if variable, ok := t.HashTable[msg.Topic]; ok {
+		newValue := reflect.New(reflect.TypeOf(variable).Elem()).Interface()
+		switch v := newValue.(type) {
+		case *float32:
+			if msg.Type == TMFloat32 && len(msg.Payload) == 4 {
+				*v = math.Float32frombits(binary.LittleEndian.Uint32(msg.Payload))
+			}
+		case *uint8:
+			if msg.Type == TMUint8 && len(msg.Payload) == 1 {
+				*v = msg.Payload[0]
+			}
+		case *uint16:
+			if msg.Type == TMUint16 && len(msg.Payload) == 2 {
+				*v = binary.LittleEndian.Uint16(msg.Payload)
+			}
+		case *uint32:
+			if msg.Type == TMUint32 && len(msg.Payload) == 4 {
+				*v = binary.LittleEndian.Uint32(msg.Payload)
+			}
+		case *int8:
+			if msg.Type == TMInt8 && len(msg.Payload) == 1 {
+				*v = int8(msg.Payload[0])
+			}
+		case *int16:
+			if msg.Type == TMInt16 && len(msg.Payload) == 2 {
+				*v = int16(binary.LittleEndian.Uint16(msg.Payload))
+			}
+		case *int32:
+			if msg.Type == TMInt32 && len(msg.Payload) == 4 {
+				*v = int32(binary.LittleEndian.Uint32(msg.Payload))
+			}
+		case *string:
+			if msg.Type == TMString {
+				*v = string(msg.Payload)
+			}
+		default:
+			log.Printf("Unknown topic type: %T", v)
+		}
+
+		if !reflect.DeepEqual(variable, newValue) {
+			reflect.ValueOf(variable).Elem().Set(reflect.ValueOf(newValue).Elem())
+			valueChanged = true
+		}
+	}
+
+	// Use specific callback if it exists and value is changed
+	if callback, exists := t.TopicCallbacks[msg.Topic]; valueChanged && exists {
+		callback(msg)
+		return
+	}
+
+	// Use general callback only if the value has changed
+	if valueChanged && t.GeneralCallback != nil {
+		t.GeneralCallback(msg)
+	}
+}
+
+// GetValue returns the value of a topic in the hash table.
+func (t *Telemetry) GetValue(topic string) interface{} {
+	// if it's a pointer to a variable, return the value
+	if value, ok := t.HashTable[topic]; ok {
+		switch v := value.(type) {
+		case *float32:
+			return *v
+		case *uint8:
+			return *v
+		case *uint16:
+			return *v
+		case *uint32:
+			return *v
+		case *int8:
+			return *v
+		case *int16:
+			return *v
+		case *int32:
+			return *v
+		case *string:
+			return *v
+		default:
+			log.Printf("Unknown topic type: %T", v)
+			return nil
+		}
+	}
+	return nil
+}
+
+// PrintHashTable prints the current values stored in the telemetry's hash table.
+func (t *Telemetry) PrintHashTable() {
+	fmt.Println("Current Hash Table Values:")
+	formatMap := map[string]string{
+		"*float32": "%f",
+		"*uint8":   "%d",
+		"*uint16":  "%d",
+		"*uint32":  "%d",
+		"*int8":    "%d",
+		"*int16":   "%d",
+		"*int32":   "%d",
+		"*string":  "%s",
+	}
+
+	for topic, value := range t.HashTable {
+		valueType := fmt.Sprintf("%T", value)
+		if format, ok := formatMap[valueType]; ok {
+			fmt.Printf("Topic: %s, Value: "+format+"\n", topic, reflect.ValueOf(value).Elem())
+		} else {
+			fmt.Printf("Topic: %s, Value: Unknown Type\n", topic)
+		}
+	}
+}
+
+// GetAvailableTopics returns a list of all received topics.
+func (t *Telemetry) GetAvailableTopics() []string {
+	t.Mutex.Lock()
+	defer t.Mutex.Unlock()
+
+	topics := make([]string, 0, len(t.ReceivedTopics))
+	for topic := range t.ReceivedTopics {
+		topics = append(topics, topic)
+	}
+	return topics
+}